--- conflicted
+++ resolved
@@ -697,12 +697,10 @@
 
 		Mono<User> findFirstByFirstName(String firstName);
 
-<<<<<<< HEAD
 		Mono<User> findDistinctByFirstName(String firstName);
-
-=======
+    
 		Mono<Integer> deleteByFirstName(String firstName);
->>>>>>> ea464b2d
+
 	}
 
 	@Table("users")
